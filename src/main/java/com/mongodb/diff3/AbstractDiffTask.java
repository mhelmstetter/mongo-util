--- conflicted
+++ resolved
@@ -1,6 +1,5 @@
 package com.mongodb.diff3;
 
-import com.google.common.base.Equivalence;
 import com.google.common.collect.MapDifference;
 import com.google.common.collect.MapDifference.ValueDifference;
 import com.google.common.collect.Maps;
@@ -10,13 +9,11 @@
 import com.mongodb.model.Namespace;
 import com.mongodb.shardsync.ShardClient;
 import com.mongodb.util.CodecUtils;
-import org.bson.BsonValue;
 import org.bson.RawBsonDocument;
 import org.bson.conversions.Bson;
 import org.slf4j.Logger;
 import org.slf4j.LoggerFactory;
 
-import java.util.Arrays;
 import java.util.Iterator;
 import java.util.LinkedHashMap;
 import java.util.Map;
@@ -71,7 +68,6 @@
             result.onlyOnDest = diff.entriesOnlyOnRight().size();
         }
         result.bytesProcessed = Math.max(sourceBytesProcessed.longValue(), destBytesProcessed.longValue());
-<<<<<<< HEAD
         long diffTime = System.currentTimeMillis() - compStart;
         logger.debug("Computed diff in {} ms[{}]", diffTime, Thread.currentThread().getName());
     }
@@ -80,7 +76,7 @@
         long loadStart = System.currentTimeMillis();
         MongoClient shardClient = sourceShardClient.getShardMongoClient(srcShardName);
 		MongoCollection<RawBsonDocument> sourceColl = getRawCollection(shardClient, namespace);
-        sourceCursor = sourceColl.find(query).iterator();
+        sourceCursor = sourceColl.find(query).batchSize(10000).iterator();
         sourceDocs = loadDocs(sourceCursor, sourceBytesProcessed);
         long loadTime = System.currentTimeMillis() - loadStart;
         logger.debug("Loaded {} source docs for {} in {} ms[{}--{}]", sourceDocs.size(), namespace, loadTime,
@@ -91,7 +87,7 @@
         long loadStart = System.currentTimeMillis();
         MongoClient shardClient = destShardClient.getShardMongoClient(destShardName);
 		MongoCollection<RawBsonDocument> destColl = getRawCollection(shardClient, namespace);
-        destCursor = destColl.find(query).iterator();
+        destCursor = destColl.find(query).batchSize(10000).iterator();
         destDocs = loadDocs(destCursor, destBytesProcessed);
         long loadTime = System.currentTimeMillis() - loadStart;
         logger.debug("Loaded {} dest docs for {} in {} ms[{}--{}]", destDocs.size(), namespace, loadTime,
@@ -120,44 +116,6 @@
             }
         } catch (Exception e) {
         }
-=======
-	}
-	
-	protected void loadSourceDocs() {
-		MongoCollection<RawBsonDocument> sourceColl = sourceShardClient.getCollectionRaw(namespace);
-		sourceCursor = sourceColl.find(query).batchSize(10000).iterator();
-		sourceDocs = loadDocs(sourceCursor, sourceBytesProcessed);
-	}
-	
-	protected void loadDestDocs() {
-		MongoCollection<RawBsonDocument> destColl = destShardClient.getCollectionRaw(namespace);
-		destCursor = destColl.find(query).batchSize(10000).iterator();
-		destDocs = loadDocs(destCursor, destBytesProcessed);
-	}
-
-	protected Map<BsonValue, String> loadDocs(MongoCursor<RawBsonDocument> cursor, LongAdder byteCounter) {
-		Map<BsonValue, String> docs = new LinkedHashMap<>();
-		while (cursor.hasNext()) {
-			RawBsonDocument doc = cursor.next();
-			BsonValue id = doc.get("_id");
-			byte[] docBytes = doc.getByteBuffer().array();
-			byteCounter.add(docBytes.length);
-			String docHash = CodecUtils.md5Hex(docBytes);
-			docs.put(id, docHash);
-		}
-		return docs;
-	}
-	
-	protected static void closeCursor(MongoCursor<RawBsonDocument> cursor) {
-		try {
-			if (cursor != null) {
-				cursor.close();
-	    	}
-		} catch (Exception e) {
-		}
-		
-	}
->>>>>>> 271c6a84
 
     }
 
