package com.mongodb.diff3;

import java.util.Date;
import java.util.concurrent.atomic.LongAdder;

public class DiffSummary {
    private int totalChunks = -1;
    private final long totalDocs;
    private final long totalSize;
    private long processedChunks;
    private long processedDocs;
    private long processedSize;
    private long successfulDocs;
    private long failedChunks;
    private long failedDocs;
    private long retryChunks;
    private final long startTime;
    private long sourceOnly;
    private long destOnly;
    private String ppTotalSize;
    private static final long K = 1024;
    private static final long M = 1024 * 1024;
    private static final long G = 1024 * 1024 * 1024;

    public DiffSummary(long totalDocs, long totalSize) {
        this.totalDocs = totalDocs;
        this.totalSize = totalSize;

        this.ppTotalSize = ppSize(totalSize);
        this.startTime = new Date().getTime();
    }

    public synchronized void setTotalChunks(int totalChunks) {
        this.totalChunks = totalChunks;
    }

    public String getSummary(boolean done) {
        long millsElapsed = getTimeElapsed();
        int secondsElapsed = (int) (millsElapsed / 1000.);

<<<<<<< HEAD

        double chunkProcPct = (totalChunks >= 0) ? (processedChunks.longValue() / (double) totalChunks) * 100. : 0;

        double docProcPct = (processedDocs.longValue() / (double) totalDocs) * 100.;
        double chunkFailPct = failedChunks.longValue() > 0 ? ((double) failedChunks.longValue() /
                (failedChunks.longValue() + successfulChunks.longValue())) * 100. : 0;
        double docFailPct = failedDocs.longValue() > 0 ? ((double) failedDocs.longValue() /
                (failedDocs.longValue() + successfulDocs.longValue())) * 100. : 0;
        double sizeProcessedPct = (processedSize.longValue() / (double) totalSize) * 100.;
=======
        double chunkProcPct = (processedChunks / (double) totalChunks) * 100.;
        double docProcPct = (processedDocs / (double) totalDocs) * 100.;
        double chunkFailPct = failedChunks > 0 ? ((double) failedChunks /
                processedChunks) * 100. : 0;
        double docFailPct = failedDocs > 0 ? ((double) failedDocs) /
                (failedDocs + successfulDocs) * 100. : 0;
        double sizeProcessedPct = (processedSize / (double) totalSize) * 100.;
>>>>>>> 893f4574

        String firstLine = done ? String.format("Completed in %s seconds.  ", secondsElapsed) :
                String.format("%s seconds have elapsed.  ", secondsElapsed);
        return String.format("%s" +
                        "%.2f %% of chunks processed  (%s/%s chunks).  " +
                        "%.2f %% of docs processed  (%s/%s docs).  " +
                        "%.2f %% of size processed (%s/%s).  " +
                        "%.2f %% of chunks failed  (%s/%s chunks).  " +
                        "%.2f %% of documents failed  (%s/%s docs).  " +
                        "%d chunks are retrying.  " +
                        "%s docs found on source only.  %s docs found on target only", firstLine, chunkProcPct,
<<<<<<< HEAD
                processedChunks.longValue(), totalChunks > 0 ? totalChunks : "Unknown", docProcPct,
                processedDocs.longValue(), totalDocs, sizeProcessedPct, ppSize(processedSize.longValue()), ppTotalSize,
                chunkFailPct, failedChunks.longValue(), processedChunks.longValue(), docFailPct, failedDocs.longValue(),
                processedDocs.longValue(), sourceOnly.longValue(), destOnly.longValue());
=======
                processedChunks, totalChunks, docProcPct, processedDocs, totalDocs,
                sizeProcessedPct, ppSize(processedSize), ppTotalSize, chunkFailPct,
                failedChunks, processedChunks, docFailPct, failedDocs,
                processedDocs, retryChunks, sourceOnly, destOnly);
>>>>>>> 893f4574
    }

    private String ppSize(long size) {
        if (size <= 0) {
            return "0 B";
        } else if (size >= G) {
            double convertedSize = (double) size / G;
            if (convertedSize >= 1024) {
                return String.format("%.2f T", convertedSize / 1024.);
            } else {
                return formatSize(size, G, "G");
            }
        } else if (size >= M) {
            return formatSize(size, M, "M");
        } else if (size >= K) {
            return formatSize(size, K, "K");
        } else {
            return String.format("%s B", size);
        }
    }

    private String formatSize(long size, long bound, String indicator) {
        double convertedSize = (double) size / bound;
        return String.format("%.2f %s", convertedSize, indicator);
    }

    public long getTimeElapsed() {
        long now = new Date().getTime();
        return now - startTime;
    }

    public synchronized void updateInitTask(DiffResult result) {
        int failures = result.getFailureCount();
        if (failures > 0){
            retryChunks++;
        } else {
            successfulDocs += result.getMatches();
            processedDocs += result.getMatches();
            processedChunks++;
            processedSize += result.getBytesProcessed();
        }
    }

    public synchronized void updateRetryTask(DiffResult result) {
        int failures = result.getFailureCount();
        if (failures > 0) {
            failedChunks++;
        }
        successfulDocs += result.getMatches() - failures;
        retryChunks--;
        processedDocs += result.getMatches() + failures;
        failedDocs += failures;
        processedChunks++;
        sourceOnly += result.getOnlyOnSource();
        destOnly += result.getOnlyOnDest();
        processedSize += result.getBytesProcessed();
    }
}<|MERGE_RESOLUTION|>--- conflicted
+++ resolved
@@ -38,25 +38,13 @@
         long millsElapsed = getTimeElapsed();
         int secondsElapsed = (int) (millsElapsed / 1000.);
 
-<<<<<<< HEAD
-
-        double chunkProcPct = (totalChunks >= 0) ? (processedChunks.longValue() / (double) totalChunks) * 100. : 0;
-
-        double docProcPct = (processedDocs.longValue() / (double) totalDocs) * 100.;
-        double chunkFailPct = failedChunks.longValue() > 0 ? ((double) failedChunks.longValue() /
-                (failedChunks.longValue() + successfulChunks.longValue())) * 100. : 0;
-        double docFailPct = failedDocs.longValue() > 0 ? ((double) failedDocs.longValue() /
-                (failedDocs.longValue() + successfulDocs.longValue())) * 100. : 0;
-        double sizeProcessedPct = (processedSize.longValue() / (double) totalSize) * 100.;
-=======
-        double chunkProcPct = (processedChunks / (double) totalChunks) * 100.;
+        double chunkProcPct = totalChunks >= 0 ? (processedChunks / (double) totalChunks) * 100. : 0;
         double docProcPct = (processedDocs / (double) totalDocs) * 100.;
         double chunkFailPct = failedChunks > 0 ? ((double) failedChunks /
                 processedChunks) * 100. : 0;
         double docFailPct = failedDocs > 0 ? ((double) failedDocs) /
                 (failedDocs + successfulDocs) * 100. : 0;
         double sizeProcessedPct = (processedSize / (double) totalSize) * 100.;
->>>>>>> 893f4574
 
         String firstLine = done ? String.format("Completed in %s seconds.  ", secondsElapsed) :
                 String.format("%s seconds have elapsed.  ", secondsElapsed);
@@ -68,17 +56,10 @@
                         "%.2f %% of documents failed  (%s/%s docs).  " +
                         "%d chunks are retrying.  " +
                         "%s docs found on source only.  %s docs found on target only", firstLine, chunkProcPct,
-<<<<<<< HEAD
-                processedChunks.longValue(), totalChunks > 0 ? totalChunks : "Unknown", docProcPct,
-                processedDocs.longValue(), totalDocs, sizeProcessedPct, ppSize(processedSize.longValue()), ppTotalSize,
-                chunkFailPct, failedChunks.longValue(), processedChunks.longValue(), docFailPct, failedDocs.longValue(),
-                processedDocs.longValue(), sourceOnly.longValue(), destOnly.longValue());
-=======
-                processedChunks, totalChunks, docProcPct, processedDocs, totalDocs,
+                processedChunks, totalChunks >= 0 ? totalChunks : "Unknown", docProcPct, processedDocs, totalDocs,
                 sizeProcessedPct, ppSize(processedSize), ppTotalSize, chunkFailPct,
                 failedChunks, processedChunks, docFailPct, failedDocs,
                 processedDocs, retryChunks, sourceOnly, destOnly);
->>>>>>> 893f4574
     }
 
     private String ppSize(long size) {
