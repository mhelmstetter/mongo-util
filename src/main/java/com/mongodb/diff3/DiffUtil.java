package com.mongodb.diff3;

import com.google.common.util.concurrent.ThreadFactoryBuilder;
import com.mongodb.model.Collection;
import com.mongodb.model.DatabaseCatalog;
import com.mongodb.shardsync.ShardClient;
import com.mongodb.util.BlockWhenQueueFull;
import org.bson.RawBsonDocument;
import org.slf4j.Logger;
import org.slf4j.LoggerFactory;

import java.util.*;
import java.util.concurrent.*;
import java.util.concurrent.atomic.AtomicInteger;
import java.util.stream.Collectors;

public class DiffUtil {

    private static Logger logger = LoggerFactory.getLogger(DiffUtil.class);
    private List<String> destShardNames;
    private List<String> srcShardNames;

    private ShardClient sourceShardClient;
    private ShardClient destShardClient;

    private DiffConfiguration config;

    protected Map<String, ThreadPoolExecutor> executorMap = new HashMap<>();
    private ExecutorService retryPool;
    Map<String, List<Future<DiffResult>>> diffResultMap = new HashMap<>();

    private Map<String, Map<String, RawBsonDocument>> sourceChunksCacheMap = new HashMap<>();
    private long estimatedTotalDocs;
    private long totalSize;
    private int numUnshardedCollections;
    private Queue<RetryTask> retryQueue;
    private int totalInitialTasks;


    public DiffUtil(DiffConfiguration config) {

        this.config = config;


        sourceShardClient = new ShardClient("source", config.getSourceClusterUri());
        destShardClient = new ShardClient("dest", config.getDestClusterUri());

        sourceShardClient.init();
        destShardClient.init();

        Set<String> includeNs = config.getIncludeNamespaces().stream()
                .map(n -> n.getNamespace()).collect(Collectors.toSet());
        sourceShardClient.populateCollectionsMap(includeNs);
        DatabaseCatalog catalog = sourceShardClient.getDatabaseCatalog(config.getIncludeNamespaces());

        long[] sizeAndCount = catalog.getTotalSizeAndCount();
        totalSize = sizeAndCount[0];
        estimatedTotalDocs = sizeAndCount[1];

        Set<String> shardedColls = catalog.getShardedCollections().stream()
                .map(c -> c.getNamespace().getNamespace()).collect(Collectors.toSet());
        Set<String> unshardedColls = catalog.getUnshardedCollections().stream()
<<<<<<< HEAD
                .map(c -> c.getNamespace().getNamespace()).collect(Collectors.toSet());
=======
                .map(c -> c.getNamespace()).collect(Collectors.toSet());
        numUnshardedCollections = unshardedColls.size();
>>>>>>> 893f4574

        logger.info("[Main] shardedColls:[" + String.join(", ", shardedColls) + "]");

        logger.info("[Main] unshardedColls:[" + String.join(", ", unshardedColls) + "]");
        sourceChunksCacheMap = sourceShardClient.loadChunksCacheMap(config.getChunkQuery());

        sourceShardClient.populateShardMongoClients();
        destShardClient.populateShardMongoClients();

        srcShardNames = new ArrayList<>(sourceShardClient.getShardsMap().keySet());
        destShardNames = new ArrayList<>(destShardClient.getShardsMap().keySet());

        for (String shard : srcShardNames) {
            int numThreads = config.getThreads() / srcShardNames.size();
            Map<String, RawBsonDocument> chunkMap = sourceChunksCacheMap.get(shard);
            int qSize = chunkMap.size() + unshardedColls.size();
            totalInitialTasks += qSize;
            logger.debug("[Main] Setting workQueue size to {}", qSize);
            BlockingQueue<Runnable> workQueue = new ArrayBlockingQueue<>(qSize);
            diffResultMap.put(shard, new ArrayList<>(chunkMap.size()));
<<<<<<< HEAD
            executorMap.put(shard, new ThreadPoolExecutor(numThreads, numThreads,
                    30, TimeUnit.SECONDS, workQueue, new BlockWhenQueueFull()));
=======
            ThreadFactory workerPoolThreadFactory =
                    new ThreadFactoryBuilder().setNameFormat("WorkerPool-" + shard + "-%d").build();
            ThreadPoolExecutor tpe = new ThreadPoolExecutor(numThreads, numThreads, 30, TimeUnit.SECONDS,
                    workQueue, new BlockWhenQueueFull());
            tpe.setThreadFactory(workerPoolThreadFactory);
            executorMap.put(shard, tpe);
>>>>>>> 893f4574
        }

        logger.info("[Main] found {} initial tasks", totalInitialTasks);
    }

    private int getTotalChunks() {
        AtomicInteger sum = new AtomicInteger();
        sourceChunksCacheMap.forEach((k, v) -> {
            sum.addAndGet(v.size());
        });
        return sum.get() + numUnshardedCollections;
    }

    public void run() {
        int totalChunks = getTotalChunks();
        int numShards = srcShardNames.size();
<<<<<<< HEAD
        DiffSummary summary = new DiffSummary(estimatedTotalDocs, totalSize);
=======
        DiffSummary summary = new DiffSummary(totalChunks, estimatedTotalDocs, totalSize);
        retryQueue = new LinkedBlockingQueue<>();
>>>>>>> 893f4574

        ScheduledExecutorService statusReporter = Executors.newSingleThreadScheduledExecutor();
        statusReporter.scheduleAtFixedRate(new Runnable() {
            @Override
            public void run() {
                logger.info(summary.getSummary(false));
            }
        }, 0, 5, TimeUnit.SECONDS);

        ThreadFactory retryThreadFactory = new ThreadFactoryBuilder().setNameFormat("RetryPool-%d").build();
        retryPool = Executors.newFixedThreadPool(4, retryThreadFactory);
        List<Future<DiffResult>> retryResults = new CopyOnWriteArrayList<>();

        /* Once the Retryer thread has seen all the END_TOKENs this value is set.
        *  It is used as a barrier to determine when to stop the retryPool */
        AtomicInteger finalSizeRetryResults = new AtomicInteger(-1);

        ScheduledExecutorService failedTaskListener = Executors.newSingleThreadScheduledExecutor();
        failedTaskListener.scheduleWithFixedDelay(new Runnable() {
            int endTokensSeen = 0;

            @Override
            public void run() {
                RetryTask rt;
                while ((rt = retryQueue.poll()) != null) {
                    if (rt != null) {
                        try {
                            if (rt == RetryTask.END_TOKEN) {
                                logger.trace("[FailedTaskListener] saw an end token ({}/{})",
                                        endTokensSeen + 1, totalInitialTasks);
                                if (++endTokensSeen == totalInitialTasks) {
                                    logger.debug("[FailedTaskListener] has seen all end tokens ({})", endTokensSeen);
                                    finalSizeRetryResults.set(retryResults.size());
                                }
                            } else {
                                DiffTask originalTask = rt.getOriginalTask();
                                logger.debug("[FailedTaskListener] submitting retry {} for ({}-{})",
                                        rt.getRetryStatus().getAttempt() + 1, originalTask.getNamespace(),
                                        originalTask.chunkString);
                                retryResults.add(retryPool.submit(rt));
                            }
                        } catch (Exception e) {
                            logger.error("[FailedTaskListener] Exception occured while running retry task", e);
                            throw new RuntimeException(e);
                        }
                    }

                }
            }
        }, 0, 1, TimeUnit.SECONDS);

        for (int i = 0; i < srcShardNames.size(); i++) {
            String srcShard = srcShardNames.get(i);
            String destShard = destShardNames.get(i);
            Map<String, RawBsonDocument> chunkCache = sourceChunksCacheMap.get(srcShard);
            for (RawBsonDocument chunk : chunkCache.values()) {
<<<<<<< HEAD
                ShardedDiffTask task = new ShardedDiffTask(sourceShardClient, destShardClient,
                        config, chunk, srcShard, destShard);
=======
                String nsStr = chunk.get("ns").asString().getValue();
                DiffTask task = new DiffTask(sourceShardClient, destShardClient,
                        config, chunk, nsStr, srcShard, destShard, retryQueue);
>>>>>>> 893f4574
                List<Future<DiffResult>> diffResults = diffResultMap.get(srcShard);
                ThreadPoolExecutor executor = executorMap.get(srcShard);
                diffResults.add(executor.submit(task));
            }
        }

        List<Collection> unshardedCollections = new ArrayList<>(
                sourceShardClient.getDatabaseCatalog().getUnshardedCollections());
        for (int i = 0; i < unshardedCollections.size(); i++) {
            Collection unshardedColl = unshardedCollections.get(i);

            // Round-robin which pool to assign to
            int shardIdx = i % numShards;
            String srcShard = srcShardNames.get(shardIdx);
            String destShard = destShardNames.get(shardIdx);
<<<<<<< HEAD
            UnshardedDiffTask task = new UnshardedDiffTask(sourceShardClient, destShardClient,
                    unshardedColl.getNamespace().getNamespace(), srcShard, destShard);
            logger.debug("Added an UnshardedDiffTask for {}--{}",
                    unshardedColl.getNamespace(), srcShard);
=======
            DiffTask task = new DiffTask(sourceShardClient, destShardClient, config, null,
                    unshardedColl.getNamespace(), srcShard, destShard, retryQueue);
            logger.debug("[Main] Added an UnshardedDiffTask for {}", unshardedColl.getNamespace());
>>>>>>> 893f4574
            List<Future<DiffResult>> diffResults = diffResultMap.get(srcShard);
            ThreadPoolExecutor executor = executorMap.get(srcShard);
            diffResults.add(executor.submit(task));
        }

        Set<String> finishedShards = new HashSet<>();
        Map<String, Set<Future<DiffResult>>> futSeenMap = new HashMap<>();
        Set<Future<DiffResult>> retriesSeen = ConcurrentHashMap.newKeySet();

        // Check for futures coming off the retryPool

        ScheduledExecutorService retryResultCollector = Executors.newSingleThreadScheduledExecutor();
        Future<?> retryPoolResultFuture = retryResultCollector.submit(new Runnable() {
            @Override
            public void run() {
                int runs = 0;
                while (true) {
                    try {
                        Thread.sleep(1000);
                    } catch (InterruptedException e) {
                        throw new RuntimeException(e);
                    }
                    int expectedRetryResults = finalSizeRetryResults.get();
                    logger.trace("[RetryResultCollector] loop: {} :: {} expected retryResults, {} seen",
                            ++runs, expectedRetryResults, retriesSeen.size());
                    if (expectedRetryResults >= 0) {
                        if (retriesSeen.size() < expectedRetryResults) {
                            for (Future<DiffResult> future : retryResults) {
                                try {
                                    if (!retriesSeen.contains(future) && future.isDone()) {
                                        retriesSeen.add(future);
                                        DiffResult result = future.get();
                                        int failures = result.getFailureCount();

                                        if (failures > 0 && result.isRetryable()) {
                                            // There's failures but will retry
                                            logger.trace("[ResultRetryCollector] ignoring retried result for ({}-{}): " +
                                                            "{} matches, {} failures, {} bytes",
                                                    result.getNs(), result.getChunkString(), result.getMatches(),
                                                    result.getFailureCount(), result.getBytesProcessed());
                                            continue;
                                        }

                                        logger.debug("[ResultRetryCollector] got final result for ({}-{}): " +
                                                        "{} matches, {} failures, {} bytes",
                                                result.getNs(), result.getChunkString(), result.getMatches(),
                                                result.getFailureCount(), result.getBytesProcessed());

                                        summary.updateRetryTask(result);
                                    }

                                } catch (InterruptedException e) {
                                    logger.error("[ResultRetryCollector] Diff task was interrupted", e);
                                    throw new RuntimeException(e);
                                } catch (ExecutionException e) {
                                    logger.error("[ResultRetryCollector] Diff task threw an exception", e);
                                    throw new RuntimeException(e);
                                }
                            }
                        } else {
                            break;
                        }
                    }
                }
            }
        });

        ScheduledExecutorService workerPoolResultCollector = Executors.newSingleThreadScheduledExecutor();
        Future<?> workerPoolResultFuture = workerPoolResultCollector.submit(new Runnable() {
            @Override
            public void run() {
                int runs = 0;
                // Poll for completed futures every second
                while (finishedShards.size() < numShards) {
                    try {
                        Thread.sleep(1000);
                    } catch (InterruptedException e) {
                        throw new RuntimeException(e);
                    }

                    logger.trace("[WorkerResultCollector] loop: {}", ++runs);
                    for (String shard : srcShardNames) {
                        if (!futSeenMap.containsKey(shard)) {
                            futSeenMap.put(shard, new HashSet<>());
                        }
                        Set<Future<DiffResult>> futuresSeen = futSeenMap.get(shard);
                        List<Future<DiffResult>> diffResults = diffResultMap.get(shard);

                        if (futuresSeen.size() >= diffResults.size()) {
                            finishedShards.add(shard);
                        } else {
                            for (Future<DiffResult> future : diffResults) {
                                try {
                                    if (!futuresSeen.contains(future) && future.isDone()) {
                                        futuresSeen.add(future);

                                        DiffResult result = future.get();
                                        int failures = result.getFailureCount();
                                        if (failures > 0) {
                                            logger.debug("[WorkerResultCollector] will retry {} failed ids for {}--{} ({})",
                                                    result.getFailureCount(), result.getNs(), shard, result.getChunkString());
                                        } else {
                                            logger.debug("[WorkerResultCollector] got result for {}--{} ({}): " +
                                                            "{} matches, {} failures, {} bytes",
                                                    result.getNs(), shard, result.getChunkString(), result.getMatches(),
                                                    result.getFailureCount(), result.getBytesProcessed());
                                        }
                                        summary.updateInitTask(result);
                                    }

//                logger.debug("result: {}", result);
                                } catch (InterruptedException e) {
                                    logger.error("[WorkerResultCollector] Diff task was interrupted", e);
                                } catch (ExecutionException e) {
                                    logger.error("[WorkerResultCollector] Diff task threw an exception", e);
                                }
                            }
                        }
                    }
                }
            }
        });

        boolean retryPoolDone = false;
        boolean workerPoolDone = false;

        while (!(retryPoolDone && workerPoolDone)) {
            try {
                Thread.sleep(100);

                if (!retryPoolDone && retryPoolResultFuture.isDone()) {
                    retryPoolResultFuture.get();
                    logger.info("[Main] Retry pool is done");
                    retryPoolDone = true;
                }
                if (!workerPoolDone && workerPoolResultFuture.isDone()) {
                    workerPoolResultFuture.get();
                    logger.info("[Main] Worker pool is done");
                    workerPoolDone = true;
                }
            } catch (Exception e) {
                logger.error("[Main] Error collector worker and/or retry pool", e);
                throw new RuntimeException(e);
            }
        }

        logger.info("[Main] shutting down workerPoolResultCollector thread");
        workerPoolResultCollector.shutdown();

        logger.info("[Main] shutting down retryResultCollector thread");
        retryResultCollector.shutdown();

        logger.info("[Main] shutting down failedTaskListener thread");
        failedTaskListener.shutdown();

        logger.info("[Main] shutting down statusReporter thread");
        statusReporter.shutdown();

        logger.info("[Main] shutting down retry pool");
        retryPool.shutdown();

        logger.info("[Main] shutting down {} worker pools", executorMap.size());
        for (ThreadPoolExecutor executor : executorMap.values()) {
            executor.shutdown();
        }
        logger.info(summary.getSummary(true));
    }

}<|MERGE_RESOLUTION|>--- conflicted
+++ resolved
@@ -60,12 +60,7 @@
         Set<String> shardedColls = catalog.getShardedCollections().stream()
                 .map(c -> c.getNamespace().getNamespace()).collect(Collectors.toSet());
         Set<String> unshardedColls = catalog.getUnshardedCollections().stream()
-<<<<<<< HEAD
                 .map(c -> c.getNamespace().getNamespace()).collect(Collectors.toSet());
-=======
-                .map(c -> c.getNamespace()).collect(Collectors.toSet());
-        numUnshardedCollections = unshardedColls.size();
->>>>>>> 893f4574
 
         logger.info("[Main] shardedColls:[" + String.join(", ", shardedColls) + "]");
 
@@ -86,17 +81,12 @@
             logger.debug("[Main] Setting workQueue size to {}", qSize);
             BlockingQueue<Runnable> workQueue = new ArrayBlockingQueue<>(qSize);
             diffResultMap.put(shard, new ArrayList<>(chunkMap.size()));
-<<<<<<< HEAD
-            executorMap.put(shard, new ThreadPoolExecutor(numThreads, numThreads,
-                    30, TimeUnit.SECONDS, workQueue, new BlockWhenQueueFull()));
-=======
             ThreadFactory workerPoolThreadFactory =
                     new ThreadFactoryBuilder().setNameFormat("WorkerPool-" + shard + "-%d").build();
             ThreadPoolExecutor tpe = new ThreadPoolExecutor(numThreads, numThreads, 30, TimeUnit.SECONDS,
                     workQueue, new BlockWhenQueueFull());
             tpe.setThreadFactory(workerPoolThreadFactory);
             executorMap.put(shard, tpe);
->>>>>>> 893f4574
         }
 
         logger.info("[Main] found {} initial tasks", totalInitialTasks);
@@ -113,12 +103,9 @@
     public void run() {
         int totalChunks = getTotalChunks();
         int numShards = srcShardNames.size();
-<<<<<<< HEAD
         DiffSummary summary = new DiffSummary(estimatedTotalDocs, totalSize);
-=======
-        DiffSummary summary = new DiffSummary(totalChunks, estimatedTotalDocs, totalSize);
+        summary.setTotalChunks(totalChunks);
         retryQueue = new LinkedBlockingQueue<>();
->>>>>>> 893f4574
 
         ScheduledExecutorService statusReporter = Executors.newSingleThreadScheduledExecutor();
         statusReporter.scheduleAtFixedRate(new Runnable() {
@@ -175,14 +162,9 @@
             String destShard = destShardNames.get(i);
             Map<String, RawBsonDocument> chunkCache = sourceChunksCacheMap.get(srcShard);
             for (RawBsonDocument chunk : chunkCache.values()) {
-<<<<<<< HEAD
-                ShardedDiffTask task = new ShardedDiffTask(sourceShardClient, destShardClient,
-                        config, chunk, srcShard, destShard);
-=======
                 String nsStr = chunk.get("ns").asString().getValue();
                 DiffTask task = new DiffTask(sourceShardClient, destShardClient,
                         config, chunk, nsStr, srcShard, destShard, retryQueue);
->>>>>>> 893f4574
                 List<Future<DiffResult>> diffResults = diffResultMap.get(srcShard);
                 ThreadPoolExecutor executor = executorMap.get(srcShard);
                 diffResults.add(executor.submit(task));
@@ -198,16 +180,9 @@
             int shardIdx = i % numShards;
             String srcShard = srcShardNames.get(shardIdx);
             String destShard = destShardNames.get(shardIdx);
-<<<<<<< HEAD
-            UnshardedDiffTask task = new UnshardedDiffTask(sourceShardClient, destShardClient,
-                    unshardedColl.getNamespace().getNamespace(), srcShard, destShard);
-            logger.debug("Added an UnshardedDiffTask for {}--{}",
-                    unshardedColl.getNamespace(), srcShard);
-=======
             DiffTask task = new DiffTask(sourceShardClient, destShardClient, config, null,
-                    unshardedColl.getNamespace(), srcShard, destShard, retryQueue);
+                    unshardedColl.getNamespace().getNamespace(), srcShard, destShard, retryQueue);
             logger.debug("[Main] Added an UnshardedDiffTask for {}", unshardedColl.getNamespace());
->>>>>>> 893f4574
             List<Future<DiffResult>> diffResults = diffResultMap.get(srcShard);
             ThreadPoolExecutor executor = executorMap.get(srcShard);
             diffResults.add(executor.submit(task));
@@ -244,7 +219,7 @@
 
                                         if (failures > 0 && result.isRetryable()) {
                                             // There's failures but will retry
-                                            logger.trace("[ResultRetryCollector] ignoring retried result for ({}-{}): " +
+                                            logger.trace("[ResultRetryCollector] ignoring retried result for ({}): " +
                                                             "{} matches, {} failures, {} bytes",
                                                     result.getNs(), result.getChunkString(), result.getMatches(),
                                                     result.getFailureCount(), result.getBytesProcessed());
