--- conflicted
+++ resolved
@@ -44,36 +44,6 @@
 
 
     public DiffUtil(DiffConfiguration config) {
-<<<<<<< HEAD
-    	this.config = config;
-    	
-    	sourceShardClient = new ShardClient("source", config.getSourceClusterUri());
-		destShardClient = new ShardClient("dest", config.getDestClusterUri());
-		
-		sourceShardClient.init();
-		destShardClient.init();
-		sourceShardClient.populateCollectionsMap();
-		sourceChunksCache = sourceShardClient.loadChunksCache(config.getChunkQuery());
-		
-		totalChunks = sourceChunksCache.size();
-		workQueue = new ArrayBlockingQueue<Runnable>(totalChunks);
-		diffResults = new ArrayList<>(totalChunks);
-		executor = new ThreadPoolExecutor(config.getThreads(), config.getThreads(), 30, TimeUnit.SECONDS, workQueue, new BlockWhenQueueFull());
-		
-		statusReporter = Executors.newSingleThreadScheduledExecutor();
-		statusReporter.scheduleAtFixedRate(new Runnable() {
-		  @Override
-		  public void run() {
-			  reportStatus();
-		  }
-		}, 0, 5, TimeUnit.SECONDS);
-    }
-    
-    private void reportStatus() {
-    	double complete = chunksComplete / totalChunks;
-		logger.debug(String.format("%4.1f: %s/%s chunks complete, chunks failed: %s, docs failed: %s, onlyOnSource: %s, onlyOnDest: %s", 
-				complete, chunksComplete, totalChunks, chunksFailed, totalDocumentsFailed, onlyOnSource, onlyOnDest));
-=======
         this.config = config;
 
         sourceShardClient = new ShardClient("source", config.getSourceClusterUri());
@@ -102,8 +72,8 @@
         workQueue = new ArrayBlockingQueue<Runnable>(sourceChunksCache.size());
         diffResults = new ArrayList<>(sourceChunksCache.size());
         executor = new ThreadPoolExecutor(config.getThreads(), config.getThreads(), 30, TimeUnit.SECONDS, workQueue, new BlockWhenQueueFull());
->>>>>>> f3bd2983
     }
+    
 
     public void run() {
         DiffSummary summary = new DiffSummary(sourceChunksCache.size(), estimatedTotalDocs, totalSize);
