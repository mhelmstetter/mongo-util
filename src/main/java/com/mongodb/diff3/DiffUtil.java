package com.mongodb.diff3;

import java.util.*;
import java.util.concurrent.*;
import java.util.concurrent.atomic.AtomicInteger;
import java.util.stream.Collectors;

import com.mongodb.model.Collection;
import com.mongodb.shardsync.ChunkManager;
import org.bson.RawBsonDocument;
import org.slf4j.Logger;
import org.slf4j.LoggerFactory;

import com.mongodb.model.DatabaseCatalog;
import com.mongodb.shardsync.ShardClient;
import com.mongodb.util.BlockWhenQueueFull;

public class DiffUtil {

    private static Logger logger = LoggerFactory.getLogger(DiffUtil.class);
    private List<String> destShardNames;
    private List<String> srcShardNames;

    private ShardClient sourceShardClient;
    private ShardClient destShardClient;

    private DiffConfiguration config;

    protected Map<String, ThreadPoolExecutor> executorMap = new HashMap<>();
    Map<String, List<Future<DiffResult>>> diffResultMap = new HashMap<>();

<<<<<<< HEAD
    private Map<String, Map<String, RawBsonDocument>> sourceChunksCacheMap = new HashMap<>();
=======
    private Map<String, RawBsonDocument> sourceChunksCache;
>>>>>>> 271c6a84
    private long estimatedTotalDocs;
    private long totalSize;


    public DiffUtil(DiffConfiguration config) {

        this.config = config;


        sourceShardClient = new ShardClient("source", config.getSourceClusterUri());
        destShardClient = new ShardClient("dest", config.getDestClusterUri());

        sourceShardClient.init();
        destShardClient.init();

        Set<String> includeNs = config.getIncludeNamespaces().stream()
                .map(n -> n.getNamespace()).collect(Collectors.toSet());
        sourceShardClient.populateCollectionsMap(includeNs);
        DatabaseCatalog catalog = sourceShardClient.getDatabaseCatalog(config.getIncludeNamespaces());

        long[] sizeAndCount = catalog.getTotalSizeAndCount();
        totalSize = sizeAndCount[0];
        estimatedTotalDocs = sizeAndCount[1];

        Set<String> shardedColls = catalog.getShardedCollections().stream()
                .map(c -> c.getNamespace()).collect(Collectors.toSet());
        Set<String> unshardedColls = catalog.getUnshardedCollections().stream()
                .map(c -> c.getNamespace()).collect(Collectors.toSet());

        logger.info("ShardedColls:[" + String.join(", ", shardedColls) + "]");

        logger.info("UnshardedColls:[" + String.join(", ", unshardedColls) + "]");
        sourceChunksCacheMap = sourceShardClient.loadChunksCacheMap(config.getChunkQuery());

        sourceShardClient.populateShardMongoClients();
        destShardClient.populateShardMongoClients();

        srcShardNames = new ArrayList<>(sourceShardClient.getShardsMap().keySet());
        destShardNames = new ArrayList<>(destShardClient.getShardsMap().keySet());

        for (String shard : srcShardNames) {
            int numThreads = config.getThreads() / srcShardNames.size();
            Map<String, RawBsonDocument> chunkMap = sourceChunksCacheMap.get(shard);
            int qSize = chunkMap.size() + unshardedColls.size();
            logger.debug("Setting workQueue size to {}", qSize);
            BlockingQueue<Runnable> workQueue = new ArrayBlockingQueue<>(qSize);
            diffResultMap.put(shard, new ArrayList<>(chunkMap.size()));
            executorMap.put(shard, new ThreadPoolExecutor(numThreads, numThreads, 30, TimeUnit.SECONDS,
                    workQueue, new BlockWhenQueueFull()));
        }
    }

    private int getTotalChunks() {
        AtomicInteger sum = new AtomicInteger();
        sourceChunksCacheMap.forEach((k, v) -> {
            sum.addAndGet(v.size());
        });
        return sum.get();
    }

    public void run() {
        int totalChunks = getTotalChunks();
        int numShards = srcShardNames.size();
        DiffSummary summary = new DiffSummary(totalChunks, estimatedTotalDocs, totalSize);

        ScheduledExecutorService statusReporter = Executors.newSingleThreadScheduledExecutor();
        statusReporter.scheduleAtFixedRate(new Runnable() {
            @Override
            public void run() {
                logger.info(summary.getSummary(false));
            }
        }, 0, 5, TimeUnit.SECONDS);

<<<<<<< HEAD
        for (int i = 0; i < srcShardNames.size(); i++) {
            String srcShard = srcShardNames.get(i);
            String destShard = destShardNames.get(i);
            Map<String, RawBsonDocument> chunkCache = sourceChunksCacheMap.get(srcShard);
            for (RawBsonDocument chunk : chunkCache.values()) {
                ShardedDiffTask task = new ShardedDiffTask(sourceShardClient, destShardClient, config, chunk, srcShard, destShard);
                List<Future<DiffResult>> diffResults = diffResultMap.get(srcShard);
                ThreadPoolExecutor executor = executorMap.get(srcShard);
                diffResults.add(executor.submit(task));
            }
        }

        List<Collection> unshardedCollections = new ArrayList<>(
                sourceShardClient.getDatabaseCatalog().getUnshardedCollections());
        for (int i = 0; i < unshardedCollections.size(); i++) {
            Collection unshardedColl = unshardedCollections.get(i);

            // Round-robin which pool to assign to
            int shardIdx = i % numShards;
            String srcShard = srcShardNames.get(shardIdx);
            String destShard = destShardNames.get(shardIdx);
            UnshardedDiffTask task = new UnshardedDiffTask(sourceShardClient, destShardClient,
                    unshardedColl.getNamespace(), srcShard, destShard);
            logger.debug("Added an UnshardedDiffTask for {}--{}", unshardedColl.getNamespace(), srcShard);
            List<Future<DiffResult>> diffResults = diffResultMap.get(srcShard);
            ThreadPoolExecutor executor = executorMap.get(srcShard);
            diffResults.add(executor.submit(task));
        }

        Set<String> finishedShards = new HashSet<>();
        Map<String, Set<Future<DiffResult>>> futSeenMap = new HashMap<>();

        // Poll for completed futures every second
        while (finishedShards.size() < numShards) {
=======
        for (Future<DiffResult> future : diffResults) {
>>>>>>> 271c6a84
            try {
                Thread.sleep(1000);
            } catch (InterruptedException e) {
                throw new RuntimeException(e);
            }
            for (String shard : srcShardNames) {
                if (!futSeenMap.containsKey(shard)) {
                    futSeenMap.put(shard, new HashSet<>());
                }
                Set<Future<DiffResult>> futuresSeen = futSeenMap.get(shard);
                List<Future<DiffResult>> diffResults = diffResultMap.get(shard);

                if (futuresSeen.size() >= diffResults.size()) {
                    finishedShards.add(shard);
                } else {
                    for (Future<DiffResult> future : diffResults) {
                        try {
                            if (!futuresSeen.contains(future) && future.isDone()) {
                                futuresSeen.add(future);
                                DiffResult result = future.get();
                                if (result instanceof UnshardedDiffResult) {
                                    UnshardedDiffResult udr = (UnshardedDiffResult) result;
                                    logger.debug("Got unsharded result for {}--{}: {} matches, {} failures, {} bytes",
                                            udr.getNs(), shard, udr.matches, udr.getFailureCount(), udr.bytesProcessed);
                                } else if (result instanceof ShardedDiffResult) {
                                    ShardedDiffResult sdr = (ShardedDiffResult) result;
                                    logger.debug("Got sharded result for {}--{}: {} matches, {} failures, {} bytes",
                                            sdr.getNs(), shard, sdr.matches, sdr.getFailureCount(),
                                            sdr.bytesProcessed);
                                }
                                int failures = result.getFailureCount();

                                if (failures > 0) {
                                    if (result instanceof ShardedDiffResult) {
                                        summary.incrementFailedChunks(1);
                                    }
                                    summary.incrementSuccessfulDocs(result.matches - failures);
                                } else {
                                    if (result instanceof ShardedDiffResult) {
                                        summary.incrementSuccessfulChunks(1);
                                    }
                                    summary.incrementSuccessfulDocs(result.matches);
                                }


                                summary.incrementProcessedDocs(result.matches + failures);
                                summary.incrementFailedDocs(failures);
                                if (result instanceof ShardedDiffResult) {
                                    summary.incrementProcessedChunks(1);
                                }
                                summary.incrementSourceOnly(result.onlyOnSource);
                                summary.incrementDestOnly(result.onlyOnDest);
                                summary.incrementProcessedSize(result.bytesProcessed);
                            }

//                logger.debug("result: {}", result);
                        } catch (InterruptedException e) {
                            logger.error("Diff task was interrupted", e);
                        } catch (ExecutionException e) {
                            logger.error("Diff task threw an exception", e);
                        }
                    }
                }
            }
        }
        awaitTerminationAfterShutdown();
        statusReporter.shutdown();

        for (ThreadPoolExecutor executor : executorMap.values()) {
            executor.shutdown();
        }
        logger.info(summary.getSummary(true));
    }
    
    public void awaitTerminationAfterShutdown() {
        executor.shutdown();
        try {
            if (!executor.awaitTermination(60, TimeUnit.SECONDS)) {
            	executor.shutdownNow();
            }
        } catch (InterruptedException ex) {
        	executor.shutdownNow();
            Thread.currentThread().interrupt();
        }
    }

}<|MERGE_RESOLUTION|>--- conflicted
+++ resolved
@@ -6,7 +6,6 @@
 import java.util.stream.Collectors;
 
 import com.mongodb.model.Collection;
-import com.mongodb.shardsync.ChunkManager;
 import org.bson.RawBsonDocument;
 import org.slf4j.Logger;
 import org.slf4j.LoggerFactory;
@@ -29,19 +28,13 @@
     protected Map<String, ThreadPoolExecutor> executorMap = new HashMap<>();
     Map<String, List<Future<DiffResult>>> diffResultMap = new HashMap<>();
 
-<<<<<<< HEAD
     private Map<String, Map<String, RawBsonDocument>> sourceChunksCacheMap = new HashMap<>();
-=======
-    private Map<String, RawBsonDocument> sourceChunksCache;
->>>>>>> 271c6a84
     private long estimatedTotalDocs;
     private long totalSize;
 
 
     public DiffUtil(DiffConfiguration config) {
-
         this.config = config;
-
 
         sourceShardClient = new ShardClient("source", config.getSourceClusterUri());
         destShardClient = new ShardClient("dest", config.getDestClusterUri());
@@ -107,7 +100,6 @@
             }
         }, 0, 5, TimeUnit.SECONDS);
 
-<<<<<<< HEAD
         for (int i = 0; i < srcShardNames.size(); i++) {
             String srcShard = srcShardNames.get(i);
             String destShard = destShardNames.get(i);
@@ -142,9 +134,6 @@
 
         // Poll for completed futures every second
         while (finishedShards.size() < numShards) {
-=======
-        for (Future<DiffResult> future : diffResults) {
->>>>>>> 271c6a84
             try {
                 Thread.sleep(1000);
             } catch (InterruptedException e) {
@@ -210,16 +199,15 @@
                 }
             }
         }
-        awaitTerminationAfterShutdown();
         statusReporter.shutdown();
 
         for (ThreadPoolExecutor executor : executorMap.values()) {
-            executor.shutdown();
+            awaitTerminationAfterShutdown(executor);
         }
         logger.info(summary.getSummary(true));
     }
-    
-    public void awaitTerminationAfterShutdown() {
+
+    public void awaitTerminationAfterShutdown(ThreadPoolExecutor executor) {
         executor.shutdown();
         try {
             if (!executor.awaitTermination(60, TimeUnit.SECONDS)) {
@@ -231,4 +219,5 @@
         }
     }
 
+
 }