--- conflicted
+++ resolved
@@ -12,14 +12,14 @@
 	long matches = 0;
 	long onlyOnSource = 0;
 	long onlyOnDest = 0;
-	
+
 	List<BsonValue> failedIds;
 	
 	private RawBsonDocument chunk;
 	
 	private Bson chunkQuery;
-	
-	
+
+
 	public void addFailedKey(BsonValue id) {
 		if (failedIds == null) {
 			failedIds = new LinkedList<BsonValue>();
@@ -56,8 +56,6 @@
 		builder.append("]");
 		return builder.toString();
 	}
-<<<<<<< HEAD
-=======
 
 	public Bson getChunkQuery() {
 		return chunkQuery;
@@ -66,12 +64,11 @@
 	public void setChunkQuery(Bson chunkQuery) {
 		this.chunkQuery = chunkQuery;
 	}
-	
+
 	
 	
 	
 	
 
 
->>>>>>> 1312db20
 }