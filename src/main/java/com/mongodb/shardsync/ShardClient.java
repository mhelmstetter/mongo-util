--- conflicted
+++ resolved
@@ -1,6 +1,5 @@
 package com.mongodb.shardsync;
 
-<<<<<<< HEAD
 import com.mongodb.*;
 import com.mongodb.client.*;
 import com.mongodb.client.model.IndexOptions;
@@ -12,31 +11,6 @@
 import com.mongodb.internal.dns.DefaultDnsResolver;
 import com.mongodb.model.*;
 import com.mongodb.util.MaskUtil;
-=======
-import static com.mongodb.client.model.Filters.and;
-import static com.mongodb.client.model.Filters.eq;
-import static com.mongodb.client.model.Filters.gt;
-import static com.mongodb.client.model.Filters.in;
-import static com.mongodb.client.model.Filters.ne;
-import static com.mongodb.client.model.Filters.regex;
-import static com.mongodb.client.model.Projections.include;
-import static org.bson.codecs.configuration.CodecRegistries.fromProviders;
-import static org.bson.codecs.configuration.CodecRegistries.fromRegistries;
-
-import java.util.ArrayList;
-import java.util.Arrays;
-import java.util.Collection;
-import java.util.HashMap;
-import java.util.HashSet;
-import java.util.Iterator;
-import java.util.LinkedHashMap;
-import java.util.List;
-import java.util.Map;
-import java.util.Set;
-import java.util.TreeMap;
-import java.util.regex.Pattern;
-
->>>>>>> 721c82c4
 import org.apache.commons.lang3.StringUtils;
 import org.bson.BsonDocument;
 import org.bson.BsonString;
@@ -51,37 +25,14 @@
 import org.slf4j.Logger;
 import org.slf4j.LoggerFactory;
 
-import com.mongodb.ConnectionString;
-import com.mongodb.MongoClientSettings;
-import com.mongodb.MongoCommandException;
-import com.mongodb.MongoException;
-import com.mongodb.MongoTimeoutException;
-import com.mongodb.ServerAddress;
-import com.mongodb.client.FindIterable;
-import com.mongodb.client.ListCollectionsIterable;
-import com.mongodb.client.MongoClient;
-import com.mongodb.client.MongoClients;
-import com.mongodb.client.MongoCollection;
-import com.mongodb.client.MongoDatabase;
-import com.mongodb.client.MongoIterable;
-import com.mongodb.client.model.IndexOptions;
-import com.mongodb.client.model.Sorts;
-import com.mongodb.client.model.UpdateOptions;
-import com.mongodb.client.result.DeleteResult;
-import com.mongodb.internal.dns.DefaultDnsResolver;
-import com.mongodb.model.Database;
-import com.mongodb.model.DatabaseCatalog;
-import com.mongodb.model.DatabaseStats;
-import com.mongodb.model.IndexSpec;
-import com.mongodb.model.Mongos;
-import com.mongodb.model.Namespace;
-import com.mongodb.model.ReplicaSetInfo;
-import com.mongodb.model.Role;
-import com.mongodb.model.Shard;
-import com.mongodb.model.ShardTimestamp;
-import com.mongodb.model.User;
-import com.mongodb.util.MaskUtil;
-
+import java.util.Collection;
+import java.util.*;
+import java.util.regex.Pattern;
+
+import static com.mongodb.client.model.Filters.*;
+import static com.mongodb.client.model.Projections.include;
+import static org.bson.codecs.configuration.CodecRegistries.fromProviders;
+import static org.bson.codecs.configuration.CodecRegistries.fromRegistries;
 
 /**
  * This class encapsulates the client related objects needed for each source and
@@ -147,6 +98,7 @@
 	private Map<String, MongoClient> mongosMongoClients = new TreeMap<String, MongoClient>();
 
 	private Map<String, Document> collectionsMap = new TreeMap<String, Document>();
+	private DatabaseCatalog databaseCatalog;
 	private DatabaseCatalogProvider databaseCatalogProvider;
 
 	private Map<String, MongoClient> shardMongoClients = new TreeMap<String, MongoClient>();
@@ -162,7 +114,7 @@
 	private String rsPattern;
 	private String csrsUri;
 	private String rsRegex;
-	
+
 	// Advanced only, for manual configuration / overriding discovery
 	private String[] rsStringsManual;
 
@@ -248,21 +200,21 @@
 
 		MongoCollection<Shard> shardsColl = configDb.getCollection("shards", Shard.class);
 		FindIterable<Shard> shards = shardsColl.find().sort(Sorts.ascending("_id"));
-		
+
 		if (rsRegex != null) {
-			
+
 			Pattern p = Pattern.compile(rsRegex);
 			for (Shard sh : shards) {
-				
+
 				String seedList = StringUtils.substringAfter(sh.getHost(), "/");
 				String rsName = StringUtils.substringBefore(sh.getHost(), "/");
 				sh.setRsName(rsName);
-				
+
 				ReplicaSetInfo rsInfo = getReplicaSetInfoFromHost(seedList);
-				
+
 				String foundHost = null;
 				for (String host : rsInfo.getHosts()) {
-					
+
 					if (p.matcher(host).find()) {
 						rsInfo = getReplicaSetInfoFromHost(host);
 						logger.debug("match, rs: {}, host: {}, secondary: {}", rsName, host, rsInfo.isSecondary());
@@ -274,15 +226,15 @@
 						logger.debug("no match, rs: {}, host: {}", rsName, host);
 					}
 				}
-				
+
 				if (foundHost == null) {
 					throw new IllegalArgumentException(String.format("Unable to find matching host for regex %s, seedList: %s", rsRegex, seedList));
 				}
 				sh.setHost(foundHost);
-				
+
 				logger.debug("regex host: {}, secondary: {}", foundHost, rsInfo.isSecondary());
 
-				
+
 				if (this.shardIdFilter == null) {
 					shardsMap.put(sh.getId(), sh);
 				} else if (shardIdFilter.contains(sh.getId())) {
@@ -290,7 +242,7 @@
 				}
 			}
 		} else {
-			
+
 			for (Shard sh : shards) {
 
 				if (!patternedUri && !manualShardHosts) {
@@ -328,16 +280,16 @@
 				}
 
 			} else if (manualShardHosts) {
-				
+
 				// in some cases the rs name doesn't match the shard name
 				Map<String, String> rsNameToShardIdMap = new HashMap<>();
 				for (Shard shard : shardsMap.values()) {
 					rsNameToShardIdMap.put(shard.getRsName(), shard.getId());
 				}
 				shardsMap.clear();
-				
+
 				for (String rsString : rsStringsManual) {
-					
+
 					Shard sh = new Shard();
 					if (!rsString.contains("/")) {
 						if (rsString.contains(",")) {
@@ -350,14 +302,14 @@
 							String shardId = rsNameToShardIdMap.get(rsName);
 							sh.setId(shardId);
 						}
-						
+
 					} else {
 						String rsName = StringUtils.substringBefore(rsString, "/");
 						sh.setRsName(rsName);
 						sh.setId(rsName);
 						sh.setHost(String.format("%s/%s", rsName, StringUtils.substringAfter(rsString, "/")));
 					}
-					
+
 					shardsMap.put(sh.getId(), sh);
 					logger.debug("{}: populateShardList added manual shard connection: {}", name, sh.getHost());
 				}
@@ -368,18 +320,18 @@
 	}
 
 
-	
+
 	private ReplicaSetInfo getReplicaSetInfoFromHost(String host) {
 		ReplicaSetInfo rsInfo = new ReplicaSetInfo();
 		MongoClient tmp = MongoClients.create("mongodb://" + host);
 		Document result = tmp.getDatabase("admin").runCommand(new Document("hello", 1));
-		
+
 		if (result.containsKey("setName")) {
 			rsInfo.setRsName(result.getString("setName"));
 		} else {
 			logger.warn("Unable to get setName from isMaster result for host: {}", host);
 		}
-		
+
 		rsInfo.setHosts(result.getList("hosts", String.class));
 		rsInfo.setWritablePrimary(result.getBoolean("isWritablePrimary"));
 		rsInfo.setSecondary(result.getBoolean("secondary"));
