--- conflicted
+++ resolved
@@ -1,6 +1,5 @@
 package com.mongodb.shardsync;
 
-<<<<<<< HEAD
 import com.mongodb.*;
 import com.mongodb.client.*;
 import com.mongodb.client.model.IndexOptions;
@@ -12,7 +11,7 @@
 import com.mongodb.internal.dns.DefaultDnsResolver;
 import com.mongodb.model.*;
 import com.mongodb.util.MaskUtil;
-=======
+
 import static com.mongodb.client.model.Filters.and;
 import static com.mongodb.client.model.Filters.eq;
 import static com.mongodb.client.model.Filters.gt;
@@ -37,7 +36,6 @@
 import java.util.TreeMap;
 import java.util.regex.Pattern;
 
->>>>>>> 628a4d7c
 import org.apache.commons.lang3.StringUtils;
 import org.bson.BsonDocument;
 import org.bson.BsonString;
@@ -52,11 +50,10 @@
 import org.slf4j.Logger;
 import org.slf4j.LoggerFactory;
 
-<<<<<<< HEAD
 import java.util.Collection;
 import java.util.*;
 import java.util.regex.Pattern;
-=======
+
 import com.mongodb.ConnectionString;
 import com.mongodb.MongoClientSettings;
 import com.mongodb.MongoCommandException;
@@ -89,7 +86,6 @@
 import com.mongodb.model.ShardTimestamp;
 import com.mongodb.model.User;
 import com.mongodb.util.MaskUtil;
->>>>>>> 628a4d7c
 
 import static com.mongodb.client.model.Filters.*;
 import static com.mongodb.client.model.Projections.include;
@@ -264,11 +260,7 @@
 		FindIterable<Shard> shards = shardsColl.find().sort(Sorts.ascending("_id"));
 
 		if (rsRegex != null) {
-<<<<<<< HEAD
-
-=======
 			logger.debug("{}: populateShardList(), rsRegex: {}", name, rsRegex);
->>>>>>> 628a4d7c
 			Pattern p = Pattern.compile(rsRegex);
 			for (Shard sh : shards) {
 
@@ -277,15 +269,11 @@
 				sh.setRsName(rsName);
 
 				ReplicaSetInfo rsInfo = getReplicaSetInfoFromHost(seedList);
-<<<<<<< HEAD
-
-=======
-				
+
 				if (rsInfo == null) {
 					throw new RuntimeException("unable to get rsInfo from " + seedList);
 				}
 				
->>>>>>> 628a4d7c
 				String foundHost = null;
 				for (String host : rsInfo.getHosts()) {
 
@@ -397,16 +385,6 @@
 		logger.debug(name + ": populateShardList complete, " + shardsMap.size() + " shards added");
 	}
 
-
-<<<<<<< HEAD
-
-	private ReplicaSetInfo getReplicaSetInfoFromHost(String host) {
-		ReplicaSetInfo rsInfo = new ReplicaSetInfo();
-		MongoClient tmp = MongoClients.create("mongodb://" + host);
-		Document result = tmp.getDatabase("admin").runCommand(new Document("hello", 1));
-
-=======
-	// TODO - this doesn't handle connection string settings, e.g. ssl
 	private ReplicaSetInfo getReplicaSetInfoFromHost(String host) {
 		ReplicaSetInfo rsInfo = new ReplicaSetInfo();
 		
@@ -427,8 +405,6 @@
 			return null;
 		}
 		
-		
->>>>>>> 628a4d7c
 		if (result.containsKey("setName")) {
 			rsInfo.setRsName(result.getString("setName"));
 		} else {
