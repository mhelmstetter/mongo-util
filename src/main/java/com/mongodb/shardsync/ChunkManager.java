package com.mongodb.shardsync;

import static com.mongodb.client.model.Filters.eq;

import java.time.Instant;
import java.util.ArrayList;
import java.util.Arrays;
import java.util.HashMap;
import java.util.HashSet;
import java.util.Iterator;
import java.util.LinkedHashMap;
import java.util.List;
import java.util.Map;
import java.util.NavigableMap;
import java.util.Set;
import java.util.TreeMap;
import java.util.UUID;

import org.apache.commons.collections.MapUtils;
import org.bson.BsonArray;
import org.bson.BsonBinary;
import org.bson.BsonDocument;
import org.bson.BsonMaxKey;
import org.bson.BsonMinKey;
import org.bson.BsonString;
import org.bson.BsonValue;
import org.bson.Document;
import org.bson.RawBsonDocument;
import org.bson.conversions.Bson;
import org.slf4j.Logger;
import org.slf4j.LoggerFactory;

import com.google.common.collect.Sets;
import com.mongodb.client.MongoCollection;
import com.mongodb.model.Megachunk;
import com.mongodb.model.Namespace;
import com.mongodb.model.Shard;
import com.mongodb.shardbalancer.CountingMegachunk;
import com.mongodb.shardsync.ShardClient.ShardClientType;
import com.mongodb.util.bson.Base64;
import com.mongodb.util.bson.BsonUuidUtil;
import com.mongodb.util.bson.BsonValueWrapper;

public class ChunkManager {

	private static Logger logger = LoggerFactory.getLogger(ChunkManager.class);
	
	private BsonDocument sourceChunkQuery;
	private BsonDocument destChunkQuery;
	
	private ShardClient destShardClient;
	private ShardClient sourceShardClient;
	
	private Map<String, String> sourceToDestShardMap = new HashMap<String, String>();
	private Map<String, String> destToSourceShardMap = new HashMap<String, String>();
	
	private Map<String, String> altSourceToDestShardMap = new HashMap<String, String>();
	
	private BaseConfiguration config;
	
	private boolean waitForDelete;
	
	private Set<String> targetShards;
	private Iterator<String> targetShardIterator;
	
	public ChunkManager (BaseConfiguration config) {
		this.config = config;
		if (config instanceof SyncConfiguration) {
	        SyncConfiguration syncConfig = (SyncConfiguration) config;
	        this.targetShards = syncConfig.getTargetShards();
	    }
	}
	
	@SuppressWarnings("unchecked")
	public void initalize() {
		
		String source = config.getSourceClusterUri() == null ? config.getSourceClusterPattern() : config.getSourceClusterUri();
		String dest = config.getDestClusterUri() == null ? config.getDestClusterPattern() : config.getDestClusterUri();
		
		ShardClientType shardClientType = ShardClientType.SHARDED_NO_SRV;
		
		if (config.getShardMap() != null) {
			// shardMap is for doing an uneven shard mapping, e.g. 10 shards on source
			// down to 5 shards on destination
			logger.debug("Custom n:m shard mapping");
			
			for (String mapping : config.getShardMap()) {
				String[] mappings = mapping.split("\\|");
				logger.debug(mappings[0] + " ==> " + mappings[1]);
				sourceToDestShardMap.put(mappings[0], mappings[1]);
			}
			
			
			sourceShardClient = new ShardClient("source", source, sourceToDestShardMap.keySet(), shardClientType);
			config.setSourceShardClient(sourceShardClient);
			destShardClient = new ShardClient("dest", dest, sourceToDestShardMap.values(), shardClientType);
			config.setDestShardClient(destShardClient);
			
			sourceShardClient.setRsSsl(config.getSourceRsSsl());
			sourceShardClient.setRsPattern(config.getSourceRsPattern());
			destShardClient.setRsPattern(config.getDestRsPattern());
			sourceShardClient.setRsStringsManual(config.getSourceRsManual());
			destShardClient.setRsStringsManual(config.getDestRsManual());
			sourceShardClient.setRsRegex(config.getSourceRsRegex());
			destShardClient.setRsRegex(config.getDestRsRegex());
			destShardClient.setCsrsUri(config.getDestCsrsUri());
			
			sourceShardClient.init();
			destShardClient.init();
			
		} else {
			logger.debug("Default 1:1 shard mapping");
			
			sourceShardClient = new ShardClient("source", source, null, shardClientType);
			config.setSourceShardClient(sourceShardClient);
			destShardClient = new ShardClient("dest", dest, null, shardClientType);
			config.setDestShardClient(destShardClient);
			sourceShardClient.setRsSsl(config.getSourceRsSsl());
			sourceShardClient.setRsPattern(config.getSourceRsPattern());
			destShardClient.setRsPattern(config.getDestRsPattern());
			sourceShardClient.setRsStringsManual(config.getSourceRsManual());
			destShardClient.setRsStringsManual(config.getDestRsManual());
			sourceShardClient.setRsRegex(config.getSourceRsRegex());
			destShardClient.setRsRegex(config.getDestRsRegex());
			destShardClient.setCsrsUri(config.getDestCsrsUri());
			
			sourceShardClient.init();
			destShardClient.init();
			
			// Check if target shards are specified
			if (config instanceof SyncConfiguration) {
				SyncConfiguration syncConfig = (SyncConfiguration) config;
				targetShards = syncConfig.getTargetShards();
			}
			
			// Validate target shards if specified
			if (targetShards != null && !targetShards.isEmpty()) {
				validateTargetShards();
				logger.debug("Using specified target shards: {}", targetShards);
				// If target shards are specified but no shard map, we'll create a round-robin mapping
				createTargetShardsMapping();
			} else {
				logger.debug("Source shard count: " + sourceShardClient.getShardsMap().size());
				// default, just match up the shards 1:1
				int index = 0;
				
				Map<String, Shard> sourceTertiaryMap = sourceShardClient.getTertiaryShardsMap();
				
				//Map<String, Shard> sourceShardsMap = sourceTertiaryMap.isEmpty() ?  sourceShardClient.getShardsMap() : sourceTertiaryMap;
				Map<String, Shard> sourceShardsMap = sourceShardClient.getShardsMap();
				
				List<Shard> destList = new ArrayList<Shard>(destShardClient.getShardsMap().values());
				
				if (config.getShardMap() == null && sourceShardsMap.size() != destList.size() && !config.isShardToRs()) {
					throw new IllegalArgumentException(String.format("disparate shard counts requires shardMap to be defined, sourceShardCount: %s, destShardCount: %s", 
							sourceShardsMap.size(), destList.size()));
				}
				
				if (! config.isShardToRs()) {
					for (Iterator<Shard> i = sourceShardsMap.values().iterator(); i.hasNext();) {
						Shard sourceShard = i.next();
						Shard destShard = destList.get(index);
						if (destShard != null) {
							logger.debug(sourceShard.getId() + " ==> " + destShard.getId());
							sourceToDestShardMap.put(sourceShard.getId(), destShard.getId());
						}
						index++;
					}
					
					index = 0;
					for (Iterator<Shard> i = sourceTertiaryMap.values().iterator(); i.hasNext();) {
						Shard sourceShard = i.next();
						Shard destShard = destList.get(index);
						if (destShard != null) {
							logger.debug("altMapping: " + sourceShard.getId() + " ==> " + destShard.getId());
							altSourceToDestShardMap.put(sourceShard.getId(), destShard.getId());
						}
						index++;
					}
				}
			}
		}
		initializeSourceChunkQuery();
		
		// reverse map
		destToSourceShardMap = MapUtils.invertMap(sourceToDestShardMap);
	}
	
	/**
	 * Core method to process chunks from cache into the chunk map.
	 * This is shared between full loading and namespace-specific reloading.
	 * 
	 * @param chunksToProcess The chunks to process into the map
	 * @param chunkMap The map to populate
	 * @param shardClient The shard client for metadata lookups
	 * @param clearNamespace Optional namespace to clear from the map before processing
	 */
	private void processChunksIntoMap(Map<String, RawBsonDocument> chunksToProcess,
			Map<String, NavigableMap<BsonValueWrapper, CountingMegachunk>> chunkMap,
			ShardClient shardClient, String clearNamespace) {
		
		// Clear existing entries for the namespace if specified
		if (clearNamespace != null) {
			chunkMap.remove(clearNamespace);
			logger.debug("Cleared chunk map entries for namespace: {}", clearNamespace);
		}
		
		int uberThreshold = (chunksToProcess.size() >= 1000) ? 300 : 100;
		int uberId = 0;
		int i = 0;
		
		for (RawBsonDocument chunkDoc : chunksToProcess.values()) {
			if (i++ % uberThreshold == 0) {
				uberId++;
			}

			CountingMegachunk mega = new CountingMegachunk();
			mega.setUberId(uberId);
			
			String ns = extractNamespaceFromChunk(chunkDoc, shardClient);
			if (ns == null) {
				logger.error("Could not determine namespace for chunk");
				continue;
			}
			
			Document collMeta = shardClient.getCollectionsMap().get(ns);
			if (collMeta == null) {
				logger.warn("No collection metadata found for namespace: {}", ns);
				continue;
			}
			
			Document shardKeysDoc = (Document) collMeta.get("key");
			Set<String> shardKeys = shardKeysDoc.keySet();
			
			mega.setNs(ns);
			mega.setShard(chunkDoc.getString("shard").getValue());

			NavigableMap<BsonValueWrapper, CountingMegachunk> innerMap = chunkMap.get(ns);
			if (innerMap == null) {
				innerMap = new TreeMap<>();
				chunkMap.put(ns, innerMap);
			}

			BsonDocument min = chunkDoc.getDocument("min");
			mega.setMin(min);

			BsonValue max = chunkDoc.get("max");
			if (max instanceof BsonMaxKey) {
				logger.warn("*** BsonMaxKey not handled");
			} else if (max instanceof BsonDocument) {
				mega.setMax((BsonDocument) max);
			} else {
				logger.error("unexpected max type: {}", max);
			}

			BsonValue val = null;
			if (shardKeys.size() == 1) {
				val = min.get(min.getFirstKey());
			} else {
				val = min;
			}
			
			if (val == null) {
				logger.error("could not get shard key from chunk: {}", mega);
				continue;
			}
			
			innerMap.put(new BsonValueWrapper(val), mega);
		}
	}
	
	/**
	 * Extracts namespace from a chunk document.
	 * Handles both direct namespace field and UUID-based lookups.
	 * 
	 * @param chunkDoc The chunk document
	 * @param shardClient The shard client for UUID lookups
	 * @return The namespace string, or null if not found
	 */
	private String extractNamespaceFromChunk(RawBsonDocument chunkDoc, ShardClient shardClient) {
		if (chunkDoc.containsKey("ns")) {
			return chunkDoc.getString("ns").getValue();
		} else if (chunkDoc.containsKey("uuid")) {
			BsonBinary buuid = chunkDoc.getBinary("uuid");
			UUID uuid = BsonUuidUtil.convertBsonBinaryToUuid(buuid);
			return shardClient.getCollectionsUuidMap().get(uuid);
		}
		return null;
	}
	
	public void loadChunkMap(ShardClient shardClient, String namespace, Map<String, RawBsonDocument> chunksCache, 
			Map<String, NavigableMap<BsonValueWrapper, CountingMegachunk>> chunkMap) {
		logger.debug("Starting loadChunkMap with specified ShardClient, size: {}, ns: {}", chunkMap.size(), namespace);
		BsonDocument chunkQuery = null;
		
		if (namespace == null) {
			// Use the appropriate chunk query based on which ShardClient is provided
			chunkQuery = (shardClient == sourceShardClient) ? sourceChunkQuery : destChunkQuery;
			
			// If destChunkQuery hasn't been initialized yet, do it now
			if (shardClient == destShardClient && destChunkQuery == null) {
				destChunkQuery = newChunkQuery(destShardClient);
			}
		} else {
			chunkQuery = newChunkQuery(shardClient, namespace);
		}
		
		// Load chunks using the specified ShardClient
		shardClient.loadChunksCache(chunkQuery, chunksCache);
		
		// Process all chunks into the map (no namespace clearing for full load)
		processChunksIntoMap(chunksCache, chunkMap, shardClient, null);
	}
	
	/**
	 * Reloads the chunk map for a specific namespace.
	 * This method:
	 * 1. Reloads chunks for the namespace in the ShardClient's cache
	 * 2. Clears the namespace's entries from the chunk map
	 * 3. Rebuilds the chunk map entries for that namespace
	 * 
	 * @param shardClient The shard client to use
	 * @param namespace The namespace to reload
	 * @param chunksCache The chunks cache (will be updated)
	 * @param chunkMap The chunk map to update
	 */
	public void reloadChunkMapForNamespace(ShardClient shardClient, String namespace,
			Map<String, RawBsonDocument> chunksCache, 
			Map<String, NavigableMap<BsonValueWrapper, CountingMegachunk>> chunkMap) {
		logger.debug("Reloading chunk map for namespace: {}", namespace);
		
		// First reload the chunks cache for this namespace
		shardClient.reloadChunksCacheForNamespace(namespace);
		
		// Filter chunks for this namespace from the updated cache
		Map<String, RawBsonDocument> namespaceChunks = new LinkedHashMap<>();
		for (Map.Entry<String, RawBsonDocument> entry : chunksCache.entrySet()) {
			RawBsonDocument chunk = entry.getValue();
			String chunkNs = extractNamespaceFromChunk(chunk, shardClient);
			if (namespace.equals(chunkNs)) {
				namespaceChunks.put(entry.getKey(), chunk);
			}
		}
		
		// Process only the namespace chunks, clearing existing entries first
		processChunksIntoMap(namespaceChunks, chunkMap, shardClient, namespace);
		
		logger.debug("Reloaded {} chunks for namespace {} into chunk map", namespaceChunks.size(), namespace);
	}

	// Keep the existing convenience wrapper
	public void loadChunkMap(String namespace, Map<String, RawBsonDocument> chunksCache, 
			Map<String, NavigableMap<BsonValueWrapper, CountingMegachunk>> chunkMap) {
		loadChunkMap(sourceShardClient, namespace, chunksCache, chunkMap);
	}
	
	/**
	 * Convenience method to reload both chunks cache and chunk map for a specific namespace.
	 * This is the primary method to use when you need to refresh data for a single namespace.
	 * 
	 * @param namespace The namespace to reload
	 * @param chunksCache The chunks cache to update
	 * @param chunkMap The chunk map to update
	 */
	public void reloadNamespace(String namespace, Map<String, RawBsonDocument> chunksCache,
			Map<String, NavigableMap<BsonValueWrapper, CountingMegachunk>> chunkMap) {
		reloadNamespace(sourceShardClient, namespace, chunksCache, chunkMap);
	}
	
	/**
	 * Convenience method to reload both chunks cache and chunk map for a specific namespace.
	 * This is the primary method to use when you need to refresh data for a single namespace.
	 * 
	 * @param shardClient The shard client to use
	 * @param namespace The namespace to reload
	 * @param chunksCache The chunks cache to update
	 * @param chunkMap The chunk map to update
	 */
	public void reloadNamespace(ShardClient shardClient, String namespace, 
			Map<String, RawBsonDocument> chunksCache,
			Map<String, NavigableMap<BsonValueWrapper, CountingMegachunk>> chunkMap) {
		logger.info("Reloading namespace '{}' in both chunks cache and chunk map", namespace);
		long startTime = System.currentTimeMillis();
		
		// This method handles both cache reload and map rebuild
		reloadChunkMapForNamespace(shardClient, namespace, chunksCache, chunkMap);
		
		long duration = System.currentTimeMillis() - startTime;
		logger.info("Namespace '{}' reload completed in {} ms", namespace, duration);
	}
	
	public void validateTargetShards() {
	    if (targetShards == null || targetShards.isEmpty()) {
	        return;
	    }
	    
	    Set<String> validShards = destShardClient.getShardsMap().keySet();
	    logger.debug("validShards: {}", validShards);
	    logger.debug("targetShards: {}", targetShards);
	    for (String targetShard : targetShards) {
	        if (!validShards.contains(targetShard)) {
	            throw new IllegalArgumentException(
	                    "Target shard '" + targetShard + "' does not exist in destination cluster");
	        }
	    }
	    logger.debug("Target shards validated: {}", targetShards);
	}
	
	private void createTargetShardsMapping() {
	    if (targetShards == null || targetShards.isEmpty()) {
	        return;
	    }
	    
	    // Get source shards
	    Map<String, Shard> sourceShardsMap = sourceShardClient.getShardsMap();
	    
	    // Convert target shards to array for easier indexing
	    String[] targetShardsArray = targetShards.toArray(new String[0]);
	    int targetShardCount = targetShardsArray.length;
	    
	    // Create round-robin mapping from source shards to target shards
	    int targetIndex = 0;
	    for (String sourceShardId : sourceShardsMap.keySet()) {
	        String targetShardId = targetShardsArray[targetIndex];
	        sourceToDestShardMap.put(sourceShardId, targetShardId);
	        
	        logger.debug("Mapping source shard {} to target shard {}", sourceShardId, targetShardId);
	        
	        // Move to next target shard (round-robin)
	        targetIndex = (targetIndex + 1) % targetShardCount;
	    }
	}
	
	public List<Megachunk> getMegaChunks(Map<String, RawBsonDocument> chunksCache, ShardClient shardClient) {
		List<Megachunk> optimizedChunks = new ArrayList<>();
		
		Megachunk mega = null;

		for (RawBsonDocument chunk : chunksCache.values()) {

			String ns = chunk.getString("ns").getValue();
			if (config.filterCheck(ns)) {
				continue;
			}
			
			String shard = chunk.getString("shard").getValue();
			String chunkId = shardClient.getIdFromChunk(chunk);
			
			if (mega == null || !ns.equals(mega.getNs()) || !shard.equals(mega.getShard())) {
				if (mega != null) {
					if (!ns.equals(mega.getNs())) {
						mega.setLast(true);
					}
					optimizedChunks.add(mega);
				}
				mega = new Megachunk();
				mega.setChunkId(chunkId);
				mega.setNs(ns);
				mega.setShard(shard);	
			} 

			BsonDocument min = (BsonDocument)chunk.get("min");
			if (mega.getMin() == null) {
				mega.setMin(min);
			}
			BsonDocument max = (BsonDocument)chunk.get("max");
			mega.addMax(max);
		}
		if (mega != null) {
			mega.setLast(true);
			optimizedChunks.add(mega);
		}
		return optimizedChunks;
	}
	
	/**
	 * Create chunks and move them, using the "optimized" method to reduce the total
	 * number of chunk moves required.
	 */
	public void createAndMoveChunks(boolean consolidateAdjacentChunks) {
		boolean doMove = true;

		logger.debug("createAndMoveChunks (optimized) started");
		//logger.debug("chunkQuery: {}", chunkQuery);

		Map<String, RawBsonDocument> sourceChunksCache = sourceShardClient.loadChunksCache(sourceChunkQuery);
		
		// Initialize destination chunk query if not already done
		if (destChunkQuery == null) {
			initializeDestChunkQuery();
		}
		
		Set<String> destMins = getChunkMins(destChunkQuery);
		
		// step 1: build a list of "megachunks", each representing a range of consecutive chunks
		// that reside on the same shard. See Megachunk inner class.
		List<Megachunk> optimizedChunks = getMegaChunks(sourceChunksCache, sourceShardClient);
		logger.debug(String.format("optimized chunk count: %s", optimizedChunks.size()));
		
<<<<<<< HEAD
=======
		// Calculate total operations that will be performed:
		// Phase 2: operations on megachunks (excluding last)
		int megachunkOps = 0;
		for (Megachunk mega : optimizedChunks) {
			if (!mega.isLast()) {
				megachunkOps++;
			}
		}
		
		// Phase 4: operations on all mids within all megachunks
		int midOps = 0;
		for (Megachunk mega : optimizedChunks) {
			midOps += mega.getMids().size();
		}
		
		double totalChunks = (double)(megachunkOps + midOps);
		logger.debug("Total operations to perform: {} (megachunk ops: {}, mid ops: {})", 
				(int)totalChunks, megachunkOps, midOps);
		
>>>>>>> 37e3dca1
		int chunkCount = 0;
		
		long ts;
		long startTsSeconds = Instant.now().getEpochSecond();

		// step 2: create splits for each of the megachunks, wherever they reside
		for (Megachunk mega2 : optimizedChunks) {
			if (!mega2.isLast()) {
				String megaHash = ((RawBsonDocument) mega2.getMax()).toJson();
				String megaId = String.format("%s_%s", mega2.getNs(), megaHash);
				
				if (! destMins.contains(megaId)) {
					destShardClient.splitAt(mega2.getNs(), mega2.getMax(), true);
				}
				chunkCount++;
				
				ts = Instant.now().getEpochSecond();
				long secondsSinceLastLog = ts - startTsSeconds;
				if (secondsSinceLastLog >= 60) {
					printChunkStatus(chunkCount, optimizedChunks.size(), "optimized chunks created");
					startTsSeconds = ts;
				}
			}
		}
		
		logger.debug("phase 2 complete, {} megachunk boundaries created", chunkCount);
		
		// get current locations of megachunks on destination
		Map<String, String> destChunkToShardMap = readDestinationChunks();
		destMins = getChunkMins(destChunkQuery);

		int moveCount = 0;
		startTsSeconds = Instant.now().getEpochSecond();

		// step 3: move megachunks to correct shards
	    for (Megachunk mega2 : optimizedChunks) {
	        String mappedShard;
	        
	        if (targetShards != null && !targetShards.isEmpty()) {
	            // Use round-robin distribution
	            mappedShard = getNextTargetShard();
	        } else {
	            // Use existing mapping
	            mappedShard = getShardMapping(mega2.getShard());
	        }
	        
	        if (mappedShard == null) {
	            throw new IllegalArgumentException(
	                    "No destination shard mapping found for source shard: " + mega2.getShard());
	        }

	        String destShard = destChunkToShardMap.get(mega2.getId());
	        int errorCount = 0;
	        if (doMove && destShard != null && !mappedShard.equals(destShard)) {
	            boolean moveSuccess = destShardClient.moveChunk(mega2.getNs(), (RawBsonDocument)mega2.getMin(), 
	                    (RawBsonDocument)mega2.getMax(), mappedShard, false, false, waitForDelete, false);
	            if (!moveSuccess) {
					errorCount++;
	            }
	            moveCount++;
	        }
	        
			ts = Instant.now().getEpochSecond();
			long secondsSinceLastLog = ts - startTsSeconds;
			if (secondsSinceLastLog >= 60) {
				printChunkStatus(moveCount, optimizedChunks.size(), "chunks moved");
				startTsSeconds = ts;
			}
		}
		
		logger.debug("phase 3 complete, {} chunks moved", moveCount);

		// step 4: split megachunks into final chunks
		chunkCount = 0; // Reset to count actual chunks created
		startTsSeconds = Instant.now().getEpochSecond();
		if (consolidateAdjacentChunks) {
			logger.debug("Adjacent chunks will remain consolidated, total chunk count should be reduced on target");
		} else {
			logger.debug("Splitting megachunks to mirror source chunks");
			for (Megachunk mega2 : optimizedChunks) {
				// Each megachunk represents at least one chunk (from last mid/min to max)
				chunkCount++;
				
				for (BsonDocument mid : mega2.getMids()) {
					//getChunkMinKey
					String midHash = ((RawBsonDocument) mid).toJson();
					String midId = String.format("%s_%s", mega2.getNs(), midHash);
					if (! destMins.contains(midId)) {
						destShardClient.splitAt(mega2.getNs(), mid, true);
					}
					chunkCount++;
					ts = Instant.now().getEpochSecond();
					long secondsSinceLastLog = ts - startTsSeconds;
					if (secondsSinceLastLog >= 60) {
						printChunkStatus(chunkCount, totalChunks, "chunks created");
						startTsSeconds = ts;
					}
				}
			}
		}
		
		
		
		printChunkStatus(chunkCount, totalChunks, "chunks created");
		logger.debug("createAndMoveChunks complete");
	}
	
	public String getNextTargetShard() {
	    if (targetShards == null || targetShards.isEmpty()) {
	        // If no specific target shards are defined, use the existing mapping
	        return null;
	    }
	    
	    if (targetShardIterator == null || !targetShardIterator.hasNext()) {
	        // Reset iterator when we reach the end
	        targetShardIterator = targetShards.iterator();
	    }
	    
	    return targetShardIterator.hasNext() ? targetShardIterator.next() : null;
	}
	
	private void printChunkStatus(int chunkCount, double totalChunks, String opType) {
		double pctComplete = chunkCount/totalChunks * 100.;
		logger.debug(String.format("%.1f %% of %s ( %,d / %,.0f )", pctComplete, opType, chunkCount, totalChunks));
	}
	
	/**
	 * Create chunks on the dest side using the "split" runCommand NOTE that this
	 * will be very slow b/c of the locking process that happens with each chunk
	 */
	public void createDestChunksUsingSplitCommand() {
		logger.debug("createDestChunksUsingSplitCommand started");
		logger.debug("chunkQuery: {}", sourceChunkQuery);
		
		// Initialize destChunkQuery if not already done
		if (destChunkQuery == null) {
			logger.debug("destChunkQuery is null, initializing...");
			initializeDestChunkQuery();
			logger.debug("destChunkQuery after initialization: {}", destChunkQuery);
		}
		
		Map<String, RawBsonDocument> sourceChunksCache = sourceShardClient.loadChunksCache(sourceChunkQuery);
		destShardClient.loadChunksCache(destChunkQuery);

		String lastNs = null;
		int currentCount = 0;

		for (RawBsonDocument chunk : sourceChunksCache.values()) {

			String ns = chunk.getString("ns").getValue();
			if (config.filterCheck(ns)) {
				continue;
			}
			
			destShardClient.createChunk(chunk, true, true);
			//nsComplete = updateChunkCompletionStatus(chunk, ns);
			currentCount++;
			if (!ns.equals(lastNs) && lastNs != null) {
				logger.debug(String.format("%s - created %s chunks", lastNs, currentCount));
				currentCount = 0;
			}
			lastNs = ns;
		}
		logger.debug(String.format("%s - created %s chunks", lastNs, currentCount));
		logger.debug("createDestChunksUsingSplitCommand complete");
	}
	
	public void compareAndMoveChunks(boolean doMove, boolean ignoreMissing) {

		if (destChunkQuery == null) {
			initializeDestChunkQuery();
		}
		Map<String, String> destChunkMap = readDestinationChunks();
		logger.debug("chunkQuery: {}", sourceChunkQuery);
		Map<String, RawBsonDocument> sourceChunksCache = sourceShardClient.loadChunksCache(sourceChunkQuery);
		
		destShardClient.loadChunksCache(destChunkQuery);

		String lastNs = null;
		int currentCount = 0;
		int movedCount = 0;
		int mismatchedCount = 0;
		int matchedCount = 0;
		int missingCount = 0;
		int sourceTotalCount = 0;
		int errorCount = 0;

		for (RawBsonDocument sourceChunk : sourceChunksCache.values()) {
			sourceTotalCount++;
			String sourceId = sourceShardClient.getIdFromChunk(sourceChunk);
			//logger.debug("source id: " + sourceId);
			
			String sourceNs = sourceChunk.getString("ns").getValue();
			Namespace sourceNamespace = new Namespace(sourceNs);
			if (config.filterCheck(sourceNamespace)) {
				continue;
			}

			if (!sourceNs.equals(lastNs)) {
				if (currentCount > 0) {
					logger.debug(String.format("compareAndMoveChunks - %s - complete, compared %s chunks", lastNs,
							currentCount));
					currentCount = 0;
				}
				logger.debug(String.format("compareAndMoveChunks - %s - starting", sourceNs));
			} else if (currentCount > 0 && currentCount % 10000 == 0) {
				logger.debug(
						String.format("compareAndMoveChunks - %s - currentCount: %s chunks", sourceNs, currentCount));
			}

			RawBsonDocument sourceMin = (RawBsonDocument) sourceChunk.get("min");
			RawBsonDocument sourceMax = (RawBsonDocument) sourceChunk.get("max");
			String sourceShard = sourceChunk.getString("shard").getValue();
			String mappedShard = getShardMapping(sourceShard);
			//String mappedShard = sourceToDestShardMap.get(sourceShard);
			if (mappedShard == null) {
				throw new IllegalArgumentException(
						"No destination shard mapping found for source shard: " + sourceShard);
			}
			
			//String sourceId = sourceChunk.getString("_id").getValue();
			String destShard = destChunkMap.get(sourceId);

			if (destShard == null && !ignoreMissing) {
				logger.error("Chunk with _id " + sourceId + " not found on destination");
				missingCount++;

			} else if (doMove && !mappedShard.equals(destShard)) {
				//logger.debug(String.format("%s: moving chunk from %s to %s", sourceNs, destShard, mappedShard));
				if (doMove) {
					boolean moveSuccess = destShardClient.moveChunk(sourceNs, sourceMin, sourceMax, mappedShard, ignoreMissing, false, false, false);
					if (! moveSuccess) {
						errorCount++;
					}
				}

				movedCount++;

			} else if (!doMove) {
				if (!mappedShard.equals(destShard)) {
					logger.warn(String.format("mismatch: %s ==> %s", destShard, mappedShard));
					logger.warn("dest chunk is on wrong shard for sourceChunk: " + sourceChunk);
					mismatchedCount++;
				}
				matchedCount++;
			}

			currentCount++;
			lastNs = sourceNs;
		}
		logger.debug(String.format("compareAndMoveChunks - %s - complete, compared %s chunks", lastNs, currentCount));

		if (doMove) {
			logger.debug(String.format("compareAndMoveChunks complete, sourceCount: %s, destCount: %s",
					sourceTotalCount, destChunkMap.size()));
		} else {
			logger.debug(String.format(
					"compareAndMoveChunks complete, sourceCount: %s, destCount: %s, mismatchedCount: %s, missingCount: %s",
					sourceTotalCount, destChunkMap.size(), mismatchedCount, missingCount));
		}

	}
	
	public void compareChunksEquivalent() {
		Map<String, RawBsonDocument> sourceChunksCache = sourceShardClient.loadChunksCache(sourceChunkQuery);
		Map<String, RawBsonDocument> destChunksCache = destShardClient.loadChunksCache(destChunkQuery);
		
		List<Megachunk> sourceMega = getMegaChunks(sourceChunksCache, sourceShardClient);
		
		List<Megachunk> destMega = getMegaChunks(destChunksCache, destShardClient);
		
		for (Megachunk m : sourceMega) {
			String sourceShard = m.getShard();
			String mappedShard = getShardMapping(sourceShard);
			m.setShard(mappedShard);
		}
		
		
		List<Megachunk> diff1 = new ArrayList<>(Sets.difference(Sets.newHashSet(sourceMega), Sets.newHashSet(destMega)));
		List<Megachunk> diff2 = new ArrayList<>(Sets.difference(Sets.newHashSet(destMega), Sets.newHashSet(sourceMega)));
		
		
		logger.debug("compareChunksEquivalent: source mega count: {}, dest mega count: {}", sourceMega.size(), destMega.size());
		logger.debug("diff1: {}", diff1);
		logger.debug("diff2: {}", diff2);
		
	}
	
	private Map<String, String> readDestinationChunks() {
		logger.debug("Reading destination chunks");
		Map<String, String> destChunkMap = new HashMap<String, String>();
		
		Map<String, RawBsonDocument> destChunks = destShardClient.getChunksCache(destChunkQuery);
		
		for (RawBsonDocument destChunk : destChunks.values()) {
			String id = destShardClient.getIdFromChunk(destChunk);
			//logger.debug("dest id: " + id);
			String shard = destChunk.getString("shard").getValue();
			destChunkMap.put(id, shard);
		}
		logger.debug("Done reading destination chunks, count = " + destChunkMap.size());
		return destChunkMap;
	}
	
	private String getChunkMinKey(RawBsonDocument chunk) {
		RawBsonDocument min = (RawBsonDocument) chunk.get("min");
		String ns = chunk.getString("ns").getValue();
		String minHash = ((RawBsonDocument) min).toJson();
		String id = String.format("%s_%s", ns, minHash);
		return id;
	}
	
	private Set<String> getChunkMins(BsonDocument chunkQuery) {
		Set<String> minsSet = new HashSet<>();
		//MongoCollection<RawBsonDocument> destChunksColl = destShardClient.getChunksCollectionRaw();
		//FindIterable<RawBsonDocument> destChunks = destChunksColl.find().sort(destShardClient.getChunkSort());
		Map<String, RawBsonDocument> destChunksMap = destShardClient.getChunksCache(chunkQuery);

		for (RawBsonDocument chunk : destChunksMap.values()) {
			minsSet.add(getChunkMinKey(chunk));
		}
		return minsSet;
	}
	
	public BsonDocument initializeSourceChunkQuery() {
		logger.debug("*** initializeSourceChunkQuery()");
		this.sourceChunkQuery = newChunkQuery(sourceShardClient);
		return sourceChunkQuery;
	}
	
	public BsonDocument initializeDestChunkQuery() {
		logger.debug("initializeDestChunkQuery()");
		this.destChunkQuery = newChunkQuery(destShardClient);
		return destChunkQuery;
	}
	
	public BsonDocument newChunkQuery(ShardClient shardClient) {
		return newChunkQuery(shardClient, null);
	}
	
	public List<BsonBinary> fetchUUIDs(ShardClient shardClient, Set<String> dbNames) {
        List<BsonBinary> uuids = new ArrayList<>();
        MongoCollection<Document> collections = shardClient.getCollection("config.collections");
        
        List<Document> pipeline = Arrays.asList(
                new Document("$project", new Document("_id", 1)
                    .append("uuid", 1)
                    .append("dbName", new Document("$arrayElemAt", Arrays.asList(new Document("$split", Arrays.asList("$_id", ".")), 0)))),
                new Document("$match", new Document("dbName", new Document("$in", dbNames))),
                new Document("$project", new Document("_id", 1).append("uuid", 1))
            );
        
        collections.aggregate(pipeline).forEach(document -> {
            Object uuidObj = document.get("uuid");
            if (uuidObj instanceof UUID) {
            	BsonBinary bb = BsonUuidUtil.uuidToBsonBinary((UUID) uuidObj);
            	
            	String base64 = Base64.encode(bb.getData());

            	logger.debug("Adding collection: {}, bsonBinary: {}", document, base64);
            	uuids.add(bb);
                
            }
        });

        return uuids;
    }
	
	public BsonDocument newChunkQuery(ShardClient shardClient, String namespace) {
		BsonDocument chunkQuery = new BsonDocument();
		if (namespace != null) {
			if (shardClient.isVersion5OrLater()) {
				BsonBinary uuidBinary = shardClient.getUuidForNamespace(namespace);
				chunkQuery.append("uuid", new BsonDocument("$eq", uuidBinary));
			} else {
				chunkQuery.append("ns", new BsonDocument("$eq", new BsonString(namespace)));
			}
			
		} else if (config.getIncludeNamespaces().size() > 0 || config.getIncludeDatabases().size() > 0) {
			List<BsonValue> inList = new ArrayList<>();
			List<BsonDocument> orList = new ArrayList<>();
			for (Namespace includeNs : config.getIncludeNamespaces()) {
				if (shardClient.isVersion5OrLater()) {
					inList.add(shardClient.getUuidForNamespace(includeNs.getNamespace()));
				} else {
					inList.add(new BsonString(includeNs.getNamespace()));
				}
			}
			if (shardClient.isVersion5OrLater()) {
				inList.addAll(fetchUUIDs(shardClient, config.getIncludeDatabases()));
				
			} else {
				for (String dbName : config.getIncludeDatabases()) {
					orList.add(new BsonDocument("ns", new BsonDocument("$regex", new BsonString("^" + dbName + "\\."))));
				}
			}
			
			BsonDocument inDoc;
			if (shardClient.isVersion5OrLater()) {
				inDoc = new BsonDocument("uuid", new BsonDocument("$in", new BsonArray(inList)));
			} else {
				inDoc = new BsonDocument("ns", new BsonDocument("$in", new BsonArray(inList)));
			}
			
			orList.add(inDoc);
			chunkQuery.append("$or", new BsonArray(orList));
		} else {
			if (shardClient.isVersion5OrLater()) {
				Document coll = shardClient.getCollectionsMap().get("config.system.sessions");
				if (coll != null) {
					UUID uuid = (UUID)coll.get("uuid");
					BsonBinary uuidBinary = BsonUuidUtil.uuidToBsonBinary(uuid);
					chunkQuery.append("uuid", new BsonDocument("$ne", uuidBinary));
				}
			} else {
				chunkQuery.append("ns", new BsonDocument("$ne", new BsonString("config.system.sessions")));
			}
		}
		
		// Log the result with context
		if (namespace != null) {
			logger.debug("Created chunk query for namespace '{}': {}", namespace, chunkQuery);
		} else if (chunkQuery.isEmpty()) {
			logger.debug("Created chunk query for all chunks (no namespace filter): {}", chunkQuery);
		} else {
			logger.debug("Created chunk query with filters: {}", chunkQuery);
		}
		
		return chunkQuery;
	}

	public String getShardMapping(String sourceShardName) {
		
		if (targetShards != null && !targetShards.isEmpty()) {
			return getNextTargetShard();
		} else {
			if (! altSourceToDestShardMap.isEmpty()) {
				String newKey = altSourceToDestShardMap.get(sourceShardName);
				return newKey;
				
			} else {
				return sourceToDestShardMap.get(sourceShardName);
			}
		}
	}
	
	public String getDestToSourceShardMapping(String destShardName) {
		return destToSourceShardMap.get(destShardName);
	}

	public void setSourceChunkQuery(BsonDocument chunkQuery) {
		this.sourceChunkQuery = chunkQuery;
	}
	
	public Set<String> getShardsForNamespace(Namespace ns) {
		MongoCollection<Document> destChunksColl = destShardClient.getChunksCollection();
		Bson query = eq("ns", ns.getNamespace());
		Set<String> shards = new HashSet<>();
		destChunksColl.distinct("shard", query, String.class).into(shards);
		return shards;
}

	public BsonDocument getSourceChunkQuery() {
		return sourceChunkQuery;
	}

	public void setSourceShardClient(ShardClient sourceShardClient) {
		this.sourceShardClient = sourceShardClient;
	}

	public ShardClient getDestShardClient() {
		return destShardClient;
	}

	public void setDestShardClient(ShardClient destShardClient) {
		this.destShardClient = destShardClient;
	}

	public BaseConfiguration getConfig() {
		return config;
	}

	public Map<String, String> getSourceToDestShardMap() {
		return sourceToDestShardMap;
	}

	public void setWaitForDelete(boolean waitForDelete) {
		this.waitForDelete = waitForDelete;
	}
}<|MERGE_RESOLUTION|>--- conflicted
+++ resolved
@@ -497,8 +497,6 @@
 		List<Megachunk> optimizedChunks = getMegaChunks(sourceChunksCache, sourceShardClient);
 		logger.debug(String.format("optimized chunk count: %s", optimizedChunks.size()));
 		
-<<<<<<< HEAD
-=======
 		// Calculate total operations that will be performed:
 		// Phase 2: operations on megachunks (excluding last)
 		int megachunkOps = 0;
@@ -508,17 +506,18 @@
 			}
 		}
 		
-		// Phase 4: operations on all mids within all megachunks
+		// Phase 4: operations on all mids within all megachunks (if not consolidating)
 		int midOps = 0;
-		for (Megachunk mega : optimizedChunks) {
-			midOps += mega.getMids().size();
+		if (!consolidateAdjacentChunks) {
+			for (Megachunk mega : optimizedChunks) {
+				midOps += mega.getMids().size();
+			}
 		}
 		
 		double totalChunks = (double)(megachunkOps + midOps);
 		logger.debug("Total operations to perform: {} (megachunk ops: {}, mid ops: {})", 
 				(int)totalChunks, megachunkOps, midOps);
 		
->>>>>>> 37e3dca1
 		int chunkCount = 0;
 		
 		long ts;
