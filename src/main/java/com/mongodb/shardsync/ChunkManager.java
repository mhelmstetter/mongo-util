--- conflicted
+++ resolved
@@ -18,13 +18,9 @@
 import org.bson.BsonDocument;
 import org.bson.BsonString;
 import org.bson.BsonValue;
+import org.bson.Document;
 import org.bson.RawBsonDocument;
-<<<<<<< HEAD
-import org.bson.codecs.DecoderContext;
-import org.bson.codecs.DocumentCodec;
 import org.bson.conversions.Bson;
-=======
->>>>>>> 49bac097
 import org.slf4j.Logger;
 import org.slf4j.LoggerFactory;
 
@@ -510,7 +506,6 @@
 	public void setChunkQuery(BsonDocument chunkQuery) {
 		this.chunkQuery = chunkQuery;
 	}
-<<<<<<< HEAD
 	
 	public Set<String> getShardsForNamespace(Namespace ns) {
 		MongoCollection<Document> destChunksColl = destShardClient.getChunksCollection();
@@ -518,10 +513,9 @@
 		Set<String> shards = new HashSet<>();
 		destChunksColl.distinct("shard", query, String.class).into(shards);
 		return shards;
-=======
+}
 
 	public BsonDocument getChunkQuery() {
 		return chunkQuery;
->>>>>>> 49bac097
 	}
 }